--- conflicted
+++ resolved
@@ -22,16 +22,6 @@
 import java.util.List;
 import java.util.Map;
 
-<<<<<<< HEAD
-=======
-import org.apache.hadoop.fs.FSDataInputStream;
-import org.apache.hadoop.fs.FileSystem;
-import org.apache.hadoop.fs.Path;
-import org.apache.hadoop.mapreduce.InputSplit;
-import org.apache.hadoop.mapreduce.RecordReader;
-import org.apache.hadoop.mapreduce.TaskAttemptContext;
-
->>>>>>> f3f02f5b
 import redelm.Log;
 import redelm.column.mem.MemColumnsStore;
 import redelm.io.ColumnIOFactory;
@@ -118,14 +108,8 @@
       long timeSpentReading = System.currentTimeMillis() - t0;
       totalTimeSpentReadingBytes += timeSpentReading;
       LOG.info("block read in memory in " + timeSpentReading + " ms");
-<<<<<<< HEAD
       MessageColumnIO columnIO = columnIOFactory.getColumnIO(requestedSchema);
       recordReader = columnIO.getRecordReader(columnsStore, readSupport.newRecordConsumer());
-=======
-      MessageColumnIO columnIO = columnIOFactory.getColumnIO(requestedSchema, columnsStore);
-      recordReader = columnIO.getRecordReader();
-      recordConsumer = readSupport.newRecordConsumer(destination);
->>>>>>> f3f02f5b
       startedReadingCurrentBlockAt = System.currentTimeMillis();
       currentBlockRecordCount = columnsData.getRecordCount();
     }
@@ -192,10 +176,7 @@
     for (BlockMetaData block : blocks) {
       total += block.getRecordCount();
     }
-<<<<<<< HEAD
-=======
-
->>>>>>> f3f02f5b
+
   }
 
   private boolean contains(GroupType requestedSchema, String[] path) {
